// Copyright (c) 2015 Spinpunch, Inc. All Rights Reserved.
// See License.txt for license information.

package model

import (
	"code.google.com/p/go.crypto/bcrypt"
	"encoding/json"
	"fmt"
	"io"
	"regexp"
	"strings"
)

const (
	ROLE_ADMIN           = "admin"
	ROLE_SYSTEM_ADMIN    = "system_admin"
	USER_AWAY_TIMEOUT    = 5 * 60 * 1000 // 5 minutes
	USER_OFFLINE_TIMEOUT = 1 * 60 * 1000 // 1 minute
	USER_OFFLINE         = "offline"
	USER_AWAY            = "away"
	USER_ONLINE          = "online"
	USER_NOTIFY_ALL      = "all"
	USER_NOTIFY_MENTION  = "mention"
	USER_NOTIFY_NONE     = "none"
	BOT_USERNAME         = "valet"
)

type User struct {
	Id                 string    `json:"id"`
	CreateAt           int64     `json:"create_at"`
	UpdateAt           int64     `json:"update_at"`
	DeleteAt           int64     `json:"delete_at"`
	TeamId             string    `json:"team_id"`
	Username           string    `json:"username"`
	Password           string    `json:"password"`
	AuthData           string    `json:"auth_data"`
	AuthService        string    `json:"auth_service"`
	Email              string    `json:"email"`
	EmailVerified      bool      `json:"email_verified"`
	Nickname           string    `json:"nickname"`
	FirstName          string    `json:"first_name"`
	LastName           string    `json:"last_name"`
	Roles              string    `json:"roles"`
	LastActivityAt     int64     `json:"last_activity_at"`
	LastPingAt         int64     `json:"last_ping_at"`
	AllowMarketing     bool      `json:"allow_marketing"`
	Props              StringMap `json:"props"`
	NotifyProps        StringMap `json:"notify_props"`
	LastPasswordUpdate int64     `json:"last_password_update"`
	LastPictureUpdate  int64     `json:"last_picture_update"`
	FailedAttempts     int       `json:"failed_attempts"`
}

// IsValid validates the user and returns an error if it isn't configured
// correctly.
func (u *User) IsValid() *AppError {

	if len(u.Id) != 26 {
		return NewAppError("User.IsValid", "Invalid user id", "")
	}

	if u.CreateAt == 0 {
		return NewAppError("User.IsValid", "Create at must be a valid time", "user_id="+u.Id)
	}

	if u.UpdateAt == 0 {
		return NewAppError("User.IsValid", "Update at must be a valid time", "user_id="+u.Id)
	}

	if len(u.TeamId) != 26 {
		return NewAppError("User.IsValid", "Invalid team id", "")
	}

	if !IsValidUsername(u.Username) {
		return NewAppError("User.IsValid", "Invalid username", "user_id="+u.Id)
	}

	if len(u.Email) > 128 || len(u.Email) == 0 {
		return NewAppError("User.IsValid", "Invalid email", "user_id="+u.Id)
	}

	if len(u.Nickname) > 64 {
		return NewAppError("User.IsValid", "Invalid nickname", "user_id="+u.Id)
	}

	if len(u.FirstName) > 64 {
		return NewAppError("User.IsValid", "Invalid first name", "user_id="+u.Id)
	}

	if len(u.LastName) > 64 {
		return NewAppError("User.IsValid", "Invalid last name", "user_id="+u.Id)
	}

	if len(u.Password) > 128 {
		return NewAppError("User.IsValid", "Invalid password", "user_id="+u.Id)
	}

	if len(u.AuthData) > 128 {
		return NewAppError("User.IsValid", "Invalid auth data", "user_id="+u.Id)
	}

	if len(u.AuthData) > 0 && len(u.AuthService) == 0 {
		return NewAppError("User.IsValid", "Invalid user, auth data must be set with auth type", "user_id="+u.Id)
	}

	if len(u.Password) > 0 && len(u.AuthData) > 0 {
		return NewAppError("User.IsValid", "Invalid user, password and auth data cannot both be set", "user_id="+u.Id)
	}

	return nil
}

// PreSave will set the Id and Username if missing.  It will also fill
// in the CreateAt, UpdateAt times.  It will also hash the password.  It should
// be run before saving the user to the db.
func (u *User) PreSave() {
	if u.Id == "" {
		u.Id = NewId()
	}

	if u.Username == "" {
		u.Username = NewId()
	}

	u.Username = strings.ToLower(u.Username)
	u.Email = strings.ToLower(u.Email)

	u.CreateAt = GetMillis()
	u.UpdateAt = u.CreateAt

	u.LastPasswordUpdate = u.CreateAt

	if u.Props == nil {
		u.Props = make(map[string]string)
	}

	if u.NotifyProps == nil || len(u.NotifyProps) == 0 {
		u.SetDefaultNotifications()
	}

	if len(u.Password) > 0 {
		u.Password = HashPassword(u.Password)
	}
}

// PreUpdate should be run before updating the user in the db.
func (u *User) PreUpdate() {
	u.Username = strings.ToLower(u.Username)
	u.Email = strings.ToLower(u.Email)
	u.UpdateAt = GetMillis()

	if u.NotifyProps == nil || len(u.NotifyProps) == 0 {
		u.SetDefaultNotifications()
	} else if _, ok := u.NotifyProps["mention_keys"]; ok {
		// Remove any blank mention keys
		splitKeys := strings.Split(u.NotifyProps["mention_keys"], ",")
		goodKeys := []string{}
		for _, key := range splitKeys {
			if len(key) > 0 {
				goodKeys = append(goodKeys, strings.ToLower(key))
			}
		}
		u.NotifyProps["mention_keys"] = strings.Join(goodKeys, ",")
	}
}

func (u *User) SetDefaultNotifications() {
	u.NotifyProps = make(map[string]string)
	u.NotifyProps["email"] = "true"
	u.NotifyProps["desktop"] = USER_NOTIFY_ALL
	u.NotifyProps["desktop_sound"] = "true"
	u.NotifyProps["mention_keys"] = u.Username + ",@" + u.Username
	u.NotifyProps["first_name"] = "false"
	u.NotifyProps["all"] = "true"
	u.NotifyProps["channel"] = "true"
	splitName := strings.Split(u.Nickname, " ")
	if len(splitName) > 0 && splitName[0] != "" {
		u.NotifyProps["first_name"] = "true"
		u.NotifyProps["mention_keys"] += "," + splitName[0]
	}
}

// ToJson convert a User to a json string
func (u *User) ToJson() string {
	b, err := json.Marshal(u)
	if err != nil {
		return ""
	} else {
		return string(b)
	}
}

// Generate a valid strong etag so the browser can cache the results
func (u *User) Etag() string {
	return Etag(u.Id, u.UpdateAt)
}

func (u *User) IsOffline() bool {
	return (GetMillis()-u.LastPingAt) > USER_OFFLINE_TIMEOUT && (GetMillis()-u.LastActivityAt) > USER_OFFLINE_TIMEOUT
}

func (u *User) IsAway() bool {
	return (GetMillis() - u.LastActivityAt) > USER_AWAY_TIMEOUT
}

// Remove any private data from the user object
func (u *User) Sanitize(options map[string]bool) {
	u.Password = ""
	u.AuthData = ""

	if len(options) != 0 && !options["email"] {
		u.Email = ""
	}
	if len(options) != 0 && !options["fullname"] {
		u.FirstName = ""
		u.LastName = ""
	}
	if len(options) != 0 && !options["skypeid"] {
		// TODO - fill in when SkypeId is added to user model
	}
	if len(options) != 0 && !options["phonenumber"] {
		// TODO - fill in when PhoneNumber is added to user model
	}
	if len(options) != 0 && !options["passwordupdate"] {
		u.LastPasswordUpdate = 0
	}
}

func (u *User) MakeNonNil() {
	if u.Props == nil {
		u.Props = make(map[string]string)
	}

	if u.NotifyProps == nil {
		u.NotifyProps = make(map[string]string)
	}
}

func (u *User) AddProp(key string, value string) {
	u.MakeNonNil()

	u.Props[key] = value
}

func (u *User) AddNotifyProp(key string, value string) {
	u.MakeNonNil()

	u.NotifyProps[key] = value
}

func (u *User) GetFullName() string {
	if u.FirstName != "" && u.LastName != "" {
		return u.FirstName + " " + u.LastName
	} else if u.FirstName != "" {
		return u.FirstName
	} else if u.LastName != "" {
		return u.LastName
	} else {
		return ""
	}
}

func (u *User) GetDisplayName() string {
	if u.Nickname != "" {
		return u.Nickname
	} else if fullName := u.GetFullName(); fullName != "" {
		return fullName
	} else {
		return u.Username
	}
}

<<<<<<< HEAD
func IsValidRoles(userRoles string) bool {

	roles := strings.Split(userRoles, " ")

	for _, r := range roles {
		if !isValidRole(r) {
			return false
		}
	}

	return true
}

func isValidRole(role string) bool {
	if role == "" {
		return true
	}

	if role == ROLE_ADMIN {
		return true
	}

	if role == ROLE_SYSTEM_ADMIN {
		return true
	}

	return false
}

func (u *User) IsInRole(inRole string) bool {
	return IsInRole(u.Roles, inRole)
}

func IsInRole(userRoles string, inRole string) bool {
	roles := strings.Split(userRoles, " ")

	for _, r := range roles {
		if r == inRole {
			return true
		}

	}

	return false
=======
func (u *User) PreExport() {
	u.Password = ""
	u.AuthData = ""
	u.LastActivityAt = 0
	u.LastPingAt = 0
	u.LastPasswordUpdate = 0
	u.LastPictureUpdate = 0
	u.FailedAttempts = 0
>>>>>>> 927b4740
}

// UserFromJson will decode the input and return a User
func UserFromJson(data io.Reader) *User {
	decoder := json.NewDecoder(data)
	var user User
	err := decoder.Decode(&user)
	if err == nil {
		return &user
	} else {
		return nil
	}
}

func UserMapToJson(u map[string]*User) string {
	b, err := json.Marshal(u)
	if err != nil {
		return ""
	} else {
		return string(b)
	}
}

func UserMapFromJson(data io.Reader) map[string]*User {
	decoder := json.NewDecoder(data)
	var users map[string]*User
	err := decoder.Decode(&users)
	if err == nil {
		return users
	} else {
		return nil
	}
}

// HashPassword generates a hash using the bcrypt.GenerateFromPassword
func HashPassword(password string) string {
	hash, err := bcrypt.GenerateFromPassword([]byte(password), 10)
	if err != nil {
		panic(err)
	}

	return string(hash)
}

// ComparePassword compares the hash
func ComparePassword(hash string, password string) bool {

	if len(password) == 0 {
		return false
	}

	err := bcrypt.CompareHashAndPassword([]byte(hash), []byte(password))
	return err == nil
}

var validUsernameChars = regexp.MustCompile(`^[a-z0-9\.\-_]+$`)

var restrictedUsernames = []string{
	"all",
	"channel",
}

func IsValidUsername(s string) bool {
	if len(s) == 0 || len(s) > 64 {
		return false
	}

	if !validUsernameChars.MatchString(s) {
		return false
	}

	for _, restrictedUsername := range restrictedUsernames {
		if s == restrictedUsername {
			return false
		}
	}

	return true
}

func CleanUsername(s string) string {
	s = strings.ToLower(strings.Replace(s, " ", "-", -1))

	for _, value := range reservedName {
		if s == value {
			s = strings.Replace(s, value, "", -1)
		}
	}

	s = strings.TrimSpace(s)

	for _, c := range s {
		char := fmt.Sprintf("%c", c)
		if !validUsernameChars.MatchString(char) {
			s = strings.Replace(s, char, "-", -1)
		}
	}

	s = strings.Trim(s, "-")

	if !IsValidUsername(s) {
		s = "a" + NewId()
	}

	return s
}<|MERGE_RESOLUTION|>--- conflicted
+++ resolved
@@ -271,7 +271,6 @@
 	}
 }
 
-<<<<<<< HEAD
 func IsValidRoles(userRoles string) bool {
 
 	roles := strings.Split(userRoles, " ")
@@ -316,7 +315,8 @@
 	}
 
 	return false
-=======
+}
+
 func (u *User) PreExport() {
 	u.Password = ""
 	u.AuthData = ""
@@ -325,7 +325,6 @@
 	u.LastPasswordUpdate = 0
 	u.LastPictureUpdate = 0
 	u.FailedAttempts = 0
->>>>>>> 927b4740
 }
 
 // UserFromJson will decode the input and return a User
